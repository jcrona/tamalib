# TamaLIB - A hardware agnostic first-gen Tamagotchi emulation library


## Synopsis

TamaLib is a hardware agnostic first-gen Tamagotchi (E0C6S46/8 based) emulation library built from scratch. It is self-contained and aims at running on any platform powerful enough, from microcontrollers (MCUs) to desktop computers, thus spreading virtual life across the digital world.

So far, it has been successfully implemented on different platforms:
- Desktop computers (check out [TamaTool](https://github.com/jcrona/tamatool/) for more information) 
- STM32F072 MCU based board (check out [MCUGotchi](https://github.com/jcrona/mcugotchi/) for more information).
- OpenTama which is an STM32L072 MCU based board (check out [OpenTama](https://github.com/Sparkr-tech/opentama) and [MCUGotchi](https://github.com/jcrona/mcugotchi/) for more information).
- Arduino UNO (check out [ArduinoGotchi](https://github.com/GaryZ88/ArduinoGotchi/) for more information).
<<<<<<< HEAD
- The R software environment (check out [tamaR](https://github.com/almarch/tamaR/) for more information).
- Palm OS (check out [TamagotchiPalmOS](https://github.com/JOBBIN9422/TamagotchiPalmOS) for more information).
=======
- A web app powered by Python/JS (check out [Pygotchi](https://github.com/Almarch/pygotchi) for more information).

>>>>>>> f70f15e7

## Importing TamaLIB

TamaLIB cannot be used as is. In order to create life on a specific target, you need to import all TamaLIB related __.c__ and __.h__ files in your project (for instance in a __lib__ subfolder), to create a __hal_types.h__ file using the template provided and to implement the __hal_t__ structure, that will act as an abstraction layer between TamaLIB and your OS or SDK (detailed information can be found in __hal.h__). This abstraction layer basically connects TamaLIB to your target's buttons, clock, audio and screen, while also defining the C types that TamaLIB should use to represent 4-bit, 5-bit, 8-bit, 12-bit, 13-bit and 32-bit variables. Once done, you will be able to call the TamaLIB API from your project.


## Using the TamaLIB API

Basically:
```
/* ... */

/* Register the HAL */
tamalib_register_hal(&my_hal);

/* ... */

/* Initialize TamaLIB */
tamalib_init(my_program, my_breakpoints, 1000000); // my_breakpoints can be NULL, 1000000 means that timestamps will be expressed in us

/* ... */

/* Enter TamaLIB's loop */
tamalib_mainloop();

/* ... */

/* Release TamaLIB */
tamalib_release();

/* ... */
```
Your main project should then forward any button input to TamaLIB using the `tamalib_set_button()` function.

As an alternative to `tamalib_mainloop()`, you can call `tamalib_step()` directly if your execution flow requires something more complex than a simple mainloop. In that case, TamaLIB will neither call the HAL `handler()` function, nor the HAL `update_screen()` function by itslef.


## License

TamaLIB is distributed under the GPLv2 license. See the LICENSE file for more information.


## Hardware information

The Tamagotchi P1 and P2 are based on an [E0C6S46 Epson MCU](https://download.epson-europe.com/pub/electronics-de/asmic/4bit/62family/technicalmanual/tm_6s46.pdf), and runs at 32,768 kHz, while the Tamagotchi Angel, Umino (Ocean), Morino (Forest), Mothra, Tamaotch and Genjintch are based on an [E0C6S48 Epson MCU](https://download.epson-europe.com/pub/electronics-de/asmic/4bit/62family/technicalmanual/tm_6s48.pdf) running at 32,768 kHz and 1 MHz. Their LCDs are all 32x16 B/W pixels, with 8 icons. 
To my knowledge, the P1 ROM available online has been extracted from a high-res picture of a die. The ROM mask was clear enough to be optically read. The pictures can be seen [there](https://siliconpr0n.org/map/bandai/tamagotchi-v1/) (thx asterick for the link!).  
~~I would love to see the same work done on a P2 and add support for it in TamaLIB/TamaTool!~~ Someone did the same job for the P2 and other first-gen devices!

__  
Copyright (C) 2025 Jean-Christophe Rona<|MERGE_RESOLUTION|>--- conflicted
+++ resolved
@@ -10,13 +10,9 @@
 - STM32F072 MCU based board (check out [MCUGotchi](https://github.com/jcrona/mcugotchi/) for more information).
 - OpenTama which is an STM32L072 MCU based board (check out [OpenTama](https://github.com/Sparkr-tech/opentama) and [MCUGotchi](https://github.com/jcrona/mcugotchi/) for more information).
 - Arduino UNO (check out [ArduinoGotchi](https://github.com/GaryZ88/ArduinoGotchi/) for more information).
-<<<<<<< HEAD
-- The R software environment (check out [tamaR](https://github.com/almarch/tamaR/) for more information).
+- A web app powered by Python/JS (check out [Pygotchi](https://github.com/Almarch/pygotchi) for more information).
 - Palm OS (check out [TamagotchiPalmOS](https://github.com/JOBBIN9422/TamagotchiPalmOS) for more information).
-=======
-- A web app powered by Python/JS (check out [Pygotchi](https://github.com/Almarch/pygotchi) for more information).
 
->>>>>>> f70f15e7
 
 ## Importing TamaLIB
 
